--- conflicted
+++ resolved
@@ -23,42 +23,6 @@
 # import ordering is important
 import setupinfo
 from setuptools import setup, find_packages
-<<<<<<< HEAD
-from setuptools.command import test
-
-
-# add the path of the folder this file lives in
-base_path = os.path.dirname(os.path.normpath(os.path.abspath(__file__)))
-
-# since the basedir is set as the first option in sys.path, this works
-sys.path.insert(0, base_path)
-
-readme = os.path.join(base_path, 'README.txt')
-
-
-class TestCommand(test.test):
-    """
-    Ensures that unittest2 is imported if required and replaces the old
-    unittest module.
-    """
-
-    def run_tests(self):
-        try:
-            import unittest2
-            import sys
-
-            sys.modules['unittest'] = unittest2
-        except ImportError:
-            pass
-
-        return test.test.run_tests(self)
-
-
-
-def get_test_requirements():
-    tests_require = []
-=======
->>>>>>> 731a6062
 
 
 version = (0, 2, 'dev')
@@ -89,44 +53,6 @@
 keywords = """
 rtmp flv rtmps rtmpe rtmpt rtmpte amf amf0 amf3 flex flash http https
 streaming video audio sharedobject webcam record playback pyamf client
-<<<<<<< HEAD
-flashplayer air actionscript decoder encoder gateway server"""
-
-
-setup(name = "RTMPy",
-    version = get_version(),
-    description = "Twisted protocol for RTMP",
-    long_description = open(readme, 'rt').read(),
-    cmdclass = {
-       'test': TestCommand
-    },
-    url = "http://rtmpy.org",
-    author = "The RTMPy Project",
-    author_email = "rtmpy-dev@rtmpy.org",
-    keywords = keyw,
-    packages = find_packages(exclude=["*.tests"]),
-    install_requires = get_install_requirements(),
-    tests_require = get_test_requirements(),
-    test_suite = "rtmpy.tests.get_suite",
-    zip_safe = True,
-    license = "LGPL 2.1 License",
-    platforms = ["any"],
-    classifiers = [
-        "Development Status :: 2 - Pre-Alpha",
-        "Framework :: Twisted",
-        "Natural Language :: English",
-        "Intended Audience :: Developers",
-        "Intended Audience :: Information Technology",
-        "License :: OSI Approved :: GNU Library or Lesser General Public License (LGPL)",
-        "Operating System :: OS Independent",
-        "Programming Language :: Python",
-        "Programming Language :: Python :: 2.4",
-        "Programming Language :: Python :: 2.5",
-        "Programming Language :: Python :: 2.6",
-        "Programming Language :: Python :: 2.7",
-        "Topic :: Software Development :: Libraries :: Python Modules",
-    ])
-=======
 flashplayer air actionscript decoder encoder gateway server
 """
 
@@ -160,4 +86,3 @@
 
 if __name__ == '__main__':
     setup_package()
->>>>>>> 731a6062
