<<<<<<< HEAD
# -*- test-case-name: rtmpy -*-
#
# Copyright (c) The RTMPy Project.
# See LICENSE.txt for details.
=======
# Copyright the RTMPy Project
#
# RTMPy is free software: you can redistribute it and/or modify it under the
# terms of the GNU Lesser General Public License as published by the Free
# Software Foundation, either version 2.1 of the License, or (at your option)
# any later version.
#
# RTMPy is distributed in the hope that it will be useful, but WITHOUT ANY
# WARRANTY; without even the implied warranty of MERCHANTABILITY or FITNESS
# FOR A PARTICULAR PURPOSE.  See the GNU Lesser General Public License for more
# details.
#
# You should have received a copy of the GNU Lesser General Public License along
# with RTMPy.  If not, see <http://www.gnu.org/licenses/>.
>>>>>>> 550be31a

"""
RTMPy is a U{Twisted<http://twistedmatrix.com>} protocol implementing
U{RTMP<http://osflash.org/documentation/rtmp>}.

@see: U{http://rtmpy.org}

@since: July 2007
@status: Pre-Alpha
"""

<<<<<<< HEAD
=======
from pyamf import versions as v
>>>>>>> 550be31a

__all__ = ['__version__']


#: RTMPy version number.
<<<<<<< HEAD
__version__ = (0, 1, 1)
=======
__version__ = v.Version(0, 1, 1)
>>>>>>> 550be31a
<|MERGE_RESOLUTION|>--- conflicted
+++ resolved
@@ -1,9 +1,3 @@
-<<<<<<< HEAD
-# -*- test-case-name: rtmpy -*-
-#
-# Copyright (c) The RTMPy Project.
-# See LICENSE.txt for details.
-=======
 # Copyright the RTMPy Project
 #
 # RTMPy is free software: you can redistribute it and/or modify it under the
@@ -18,11 +12,11 @@
 #
 # You should have received a copy of the GNU Lesser General Public License along
 # with RTMPy.  If not, see <http://www.gnu.org/licenses/>.
->>>>>>> 550be31a
+
 
 """
 RTMPy is a U{Twisted<http://twistedmatrix.com>} protocol implementing
-U{RTMP<http://osflash.org/documentation/rtmp>}.
+U{RTMP<http://en.wikipedia.org/wiki/RTMP>}.
 
 @see: U{http://rtmpy.org}
 
@@ -30,17 +24,11 @@
 @status: Pre-Alpha
 """
 
-<<<<<<< HEAD
-=======
+
 from pyamf import versions as v
->>>>>>> 550be31a
+
 
 __all__ = ['__version__']
 
-
 #: RTMPy version number.
-<<<<<<< HEAD
-__version__ = (0, 1, 1)
-=======
-__version__ = v.Version(0, 1, 1)
->>>>>>> 550be31a
+__version__ = v.Version(0, 1, 1)